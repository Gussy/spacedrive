import '@fontsource/inter/variable.css';
import { BaseTransport, ClientProvider, setTransport } from '@sd/client';
<<<<<<< HEAD
// global window type extensions
// only load at TS compile time
import type { } from '@sd/client/src/window';
=======
>>>>>>> 2fe3fcc0
import { Button } from '@sd/ui';
import clsx from 'clsx';
import React, { useContext, useEffect, useState } from 'react';
import { ErrorBoundary, FallbackProps } from 'react-error-boundary';
import { QueryClient, QueryClientProvider } from 'react-query';
import {
	Location,
	MemoryRouter,
	Outlet,
	Route,
	Routes,
	useLocation,
	useNavigate
} from 'react-router-dom';

import { Sidebar } from './components/file/Sidebar';
import { MenuOverlay } from './components/layout/MenuOverlay';
import { Modal } from './components/layout/Modal';
import SlideUp from './components/transitions/SlideUp';
import { useCoreEvents } from './hooks/useCoreEvents';
import { ContentScreen } from './screens/Content';
import { DebugScreen } from './screens/Debug';
import { ExplorerScreen } from './screens/Explorer';
import { OverviewScreen } from './screens/Overview';
import { PhotosScreen } from './screens/Photos';
import { RedirectPage } from './screens/Redirect';
import { SettingsScreen } from './screens/Settings';
import { TagScreen } from './screens/Tag';
import AppearanceSettings from './screens/settings/AppearanceSettings';
import ExperimentalSettings from './screens/settings/ExperimentalSettings';
import GeneralSettings from './screens/settings/GeneralSettings';
import KeysSettings from './screens/settings/KeysSetting';
import LibrarySettings from './screens/settings/LibrarySettings';
import LocationSettings from './screens/settings/LocationSettings';
import SecuritySettings from './screens/settings/SecuritySettings';
import ContactsSettings from './screens/settings/SharingSettings';
import SharingSettings from './screens/settings/SharingSettings';
import SyncSettings from './screens/settings/SyncSettings';
import TagsSettings from './screens/settings/TagsSettings';
import './style.scss';


const queryClient = new QueryClient();

export const AppPropsContext = React.createContext<AppProps | null>(null);

export type Platform = 'browser' | 'macOS' | 'windows' | 'linux';

export interface AppProps {
	transport: BaseTransport;
	platform: Platform;
	convertFileSrc: (url: string) => string;
	openDialog: (options: { directory?: boolean }) => Promise<string | string[] | null>;
	onClose?: () => void;
	onMinimize?: () => void;
	onFullscreen?: () => void;
	onOpen?: (path: string) => void;
	isFocused?: boolean;
	useMemoryRouter: boolean;
	demoMode?: boolean;
}

function AppLayout() {
	const appPropsContext = useContext(AppPropsContext);

	const isWindowRounded = appPropsContext?.platform === 'macOS';
	const hasWindowBorder = appPropsContext?.platform !== 'browser' && appPropsContext?.platform !== 'windows';

	return (
		<div
			onContextMenu={(e) => {
				// TODO: allow this on some UI text at least
				// disable default browser context menu
				e.preventDefault();
				return false;
			}}
			className={clsx(
				'flex flex-row h-screen overflow-hidden text-gray-900 bg-white select-none dark:text-white dark:bg-gray-650',
				isWindowRounded && 'rounded-xl',
				hasWindowBorder && 'border border-gray-200 dark:border-gray-500'
			)}
		>
			<Sidebar />
			<div className="flex flex-col w-full min-h-full">
				{/* <TopBar /> */}

				<div className="relative flex w-full">
					<Outlet />
				</div>
			</div>
		</div>
	);
}

function SettingsRoutes({ modal = false }) {
	return (
		<SlideUp>
			<Routes>
				<Route
					path={modal ? '/settings' : '/'}
					element={modal ? <Modal children={<SettingsScreen />} /> : <SettingsScreen />}
				>
					<Route index element={<GeneralSettings />} />

					<Route path="appearance" element={<AppearanceSettings />} />
					<Route path="experimental" element={<ExperimentalSettings />} />
					<Route path="general" element={<GeneralSettings />} />
					<Route path="keys" element={<KeysSettings />} />
					<Route path="library" element={<LibrarySettings />} />
					<Route path="security" element={<SecuritySettings />} />
					<Route path="locations" element={<LocationSettings />} />
					<Route path="sharing" element={<SharingSettings />} />
					<Route path="sync" element={<SyncSettings />} />
					<Route path="tags" element={<TagsSettings />} />
				</Route>
			</Routes>
		</SlideUp>
	);
}

function Router() {
	let location = useLocation();
	let state = location.state as { backgroundLocation?: Location };

	useEffect(() => {
		console.log({ url: location.pathname });
	}, [state]);

	return (
		<>
			<Routes location={state?.backgroundLocation || location}>
				<Route path="/" element={<AppLayout />}>
					<Route index element={<RedirectPage to="/overview" />} />
					<Route path="overview" element={<OverviewScreen />} />
					<Route path="content" element={<ContentScreen />} />
					<Route path="photos" element={<PhotosScreen />} />
					<Route path="debug" element={<DebugScreen />} />
					<Route path="settings/*" element={<SettingsRoutes />} />
					<Route path="explorer/:id" element={<ExplorerScreen />} />
					<Route path="tag/:id" element={<TagScreen />} />
					<Route path="*" element={<NotFound />} />
				</Route>
			</Routes>
			{state?.backgroundLocation && <SettingsRoutes modal />}
		</>
	);
}

function ErrorFallback({ error, resetErrorBoundary }: FallbackProps) {
	return (
		<div
			data-tauri-drag-region
			role="alert"
			className="flex flex-col items-center justify-center w-screen h-screen p-4 border border-gray-200 rounded-lg dark:border-gray-650 bg-gray-50 dark:bg-gray-650 dark:text-white"
		>
			<p className="m-3 text-sm font-bold text-gray-400">APP CRASHED</p>
			<h1 className="text-2xl font-bold">We're past the event horizon...</h1>
			<pre className="m-2">Error: {error.message}</pre>
			<div className="flex flex-row space-x-2">
				<Button variant="primary" className="mt-2" onClick={resetErrorBoundary}>
					Reload
				</Button>
				<Button className="mt-2" onClick={resetErrorBoundary}>
					Send report
				</Button>
			</div>
		</div>
	);
}

function NotFound() {
	const navigate = useNavigate();
	return (
		<div
			data-tauri-drag-region
			role="alert"
			className="flex flex-col items-center justify-center w-full h-full p-4 rounded-lg dark:text-white"
		>
			<p className="m-3 mt-20 text-sm font-semibold text-gray-500 uppercase">Error: 404</p>
			<h1 className="text-4xl font-bold">You chose nothingness.</h1>
			<div className="flex flex-row space-x-2">
				<Button variant="primary" className="mt-4" onClick={() => navigate(-1)}>
					Go Back
				</Button>
			</div>
		</div>
	);
}

function MemoryRouterContainer() {
	useCoreEvents();
	return (
		<MemoryRouter>
			<Router />
		</MemoryRouter>
	);
}

function BrowserRouterContainer() {
	useCoreEvents();
	return (
		<MemoryRouter>
			<Router />
		</MemoryRouter>
	);
}

export function bindCoreEvent() {}

export default function App(props: AppProps) {
	// TODO: This is a hack and a better solution should probably be found.
	// This exists so that the queryClient can be accessed within the subpackage '@sd/client'.
	// Refer to <ClientProvider /> for where this is used.
	window.ReactQueryClient ??= queryClient;

	setTransport(props.transport);

	return (
		<>
			{/* @ts-ignore */}
			<ErrorBoundary FallbackComponent={ErrorFallback} onReset={() => {}}>
				{/* @ts-ignore */}
				<QueryClientProvider client={queryClient} contextSharing={false}>
					<AppPropsContext.Provider value={Object.assign({ isFocused: true }, props)}>
						<MenuOverlay>
							<ClientProvider>
								{props.useMemoryRouter ? <MemoryRouterContainer /> : <BrowserRouterContainer />}
							</ClientProvider>
						</MenuOverlay>
					</AppPropsContext.Provider>
				</QueryClientProvider>
			</ErrorBoundary>
		</>
	);
}<|MERGE_RESOLUTION|>--- conflicted
+++ resolved
@@ -1,14 +1,8 @@
 import '@fontsource/inter/variable.css';
 import { BaseTransport, ClientProvider, setTransport } from '@sd/client';
-<<<<<<< HEAD
-// global window type extensions
-// only load at TS compile time
-import type { } from '@sd/client/src/window';
-=======
->>>>>>> 2fe3fcc0
 import { Button } from '@sd/ui';
 import clsx from 'clsx';
-import React, { useContext, useEffect, useState } from 'react';
+import React, { useContext, useEffect } from 'react';
 import { ErrorBoundary, FallbackProps } from 'react-error-boundary';
 import { QueryClient, QueryClientProvider } from 'react-query';
 import {
@@ -41,12 +35,10 @@
 import LibrarySettings from './screens/settings/LibrarySettings';
 import LocationSettings from './screens/settings/LocationSettings';
 import SecuritySettings from './screens/settings/SecuritySettings';
-import ContactsSettings from './screens/settings/SharingSettings';
 import SharingSettings from './screens/settings/SharingSettings';
 import SyncSettings from './screens/settings/SyncSettings';
 import TagsSettings from './screens/settings/TagsSettings';
 import './style.scss';
-
 
 const queryClient = new QueryClient();
 
@@ -72,7 +64,8 @@
 	const appPropsContext = useContext(AppPropsContext);
 
 	const isWindowRounded = appPropsContext?.platform === 'macOS';
-	const hasWindowBorder = appPropsContext?.platform !== 'browser' && appPropsContext?.platform !== 'windows';
+	const hasWindowBorder =
+		appPropsContext?.platform !== 'browser' && appPropsContext?.platform !== 'windows';
 
 	return (
 		<div
