import { CameraIcon, LockClosedIcon, PhotographIcon } from '@heroicons/react/outline';
import { CogIcon, EyeOffIcon, PlusIcon, ServerIcon } from '@heroicons/react/solid';
import clsx from 'clsx';
import { Camera, CirclesFour, Code, EjectSimple, MonitorPlay, Planet } from 'phosphor-react';
import React, { useContext, useEffect, useState } from 'react';
import { NavLink, NavLinkProps } from 'react-router-dom';
import { TrafficLights } from '../os/TrafficLights';
import { Button, Dropdown } from '@sd/ui';
import { DefaultProps } from '../primitive/types';
import { useBridgeCommand, useBridgeQuery } from '@sd/client';
import RunningJobsWidget from '../jobs/RunningJobsWidget';
import { AppPropsContext } from '../../App';

import { ReactComponent as Folder } from '../../assets/svg/folder.svg';
import { ReactComponent as FolderWhite } from '../../assets/svg/folder-white.svg';
import { useStore } from '../device/Stores';

interface SidebarProps extends DefaultProps {}

export const SidebarLink = (props: NavLinkProps & { children: React.ReactNode }) => (
  <NavLink {...props}>
    {({ isActive }) => (
      <span
        className={clsx(
          'max-w mb-[2px] text-gray-550 dark:text-gray-150 rounded px-2 py-1 flex flex-row flex-grow items-center font-medium hover:bg-gray-100 dark:hover:bg-gray-600 text-sm',
          { '!bg-primary !text-white hover:bg-primary dark:hover:bg-primary': isActive },
          props.className
        )}
      >
        {props.children}
      </span>
    )}
  </NavLink>
);

const Icon = ({ component: Icon, ...props }: any) => (
  <Icon weight="bold" {...props} className={clsx('w-4 h-4 mr-2', props.className)} />
);

const Heading: React.FC<{ children: React.ReactNode }> = ({ children }) => (
  <div className="mt-5 mb-1 ml-1 text-xs font-semibold text-gray-300">{children}</div>
);

export const MacOSTrafficLightsSpace: React.FC<{ children?: React.ReactNode }> = (props) => {
  const { children } = props;

  return (
    <div data-tauri-drag-region className="h-7">
      <div className="mt-2 mb-1 -ml-1 ">{children}</div>
    </div>
  );
};

export function MacOSTrafficLights() {
  const appPropsContext = useContext(AppPropsContext);

  return (
    <MacOSTrafficLightsSpace>
      <TrafficLights
        onClose={appPropsContext?.onClose}
        onFullscreen={appPropsContext?.onFullscreen}
        onMinimize={appPropsContext?.onMinimize}
        className="p-1.5 z-50 absolute"
      />
    </MacOSTrafficLightsSpace>
  );
}

export const Sidebar: React.FC<SidebarProps> = (props) => {
  const experimental = useStore((state) => state.experimental);

  const appPropsContext = useContext(AppPropsContext);
  const { data: locations } = useBridgeQuery('SysGetLocations');
  const { data: clientState } = useBridgeQuery('ClientGetState');

  const { mutate: createLocation } = useBridgeCommand('LocCreate');

  const tags = [
    { id: 1, name: 'Keepsafe', color: '#FF6788' },
    { id: 2, name: 'OBS', color: '#BF88FF' },
    { id: 3, name: 'BlackMagic', color: '#F0C94A' },
    { id: 4, name: 'Camera Roll', color: '#00F0DB' },
    { id: 5, name: 'Spacedrive', color: '#00F079' }
  ];

  return (
    <div className="flex flex-col flex-grow-0 flex-shrink-0 w-48 min-h-full px-3 overflow-x-hidden overflow-y-scroll border-r border-gray-100 no-scrollbar bg-gray-50 dark:bg-gray-850 dark:border-gray-600">
<<<<<<< HEAD
      {appPropsContext?.platform === 'macOS' || appPropsContext?.demoMode ? (
        <>
          <MacOSTrafficLights />
        </>
      ) : null}
=======
      {appPropsContext?.platform === 'browser' ? <MacOSTrafficLights /> : null}
      {appPropsContext?.platform === 'macOS' ? <MacOSTrafficLightsSpace /> : null}
>>>>>>> 77a28883

      <Dropdown
        buttonProps={{
          justifyLeft: true,
          className: `flex w-full text-left max-w-full mb-1 mt-1 -mr-0.5 shadow-xs rounded 
          !bg-gray-50 
          border-gray-150 
          hover:!bg-gray-1000 
          
          dark:!bg-gray-550 
          dark:hover:!bg-gray-550
          
          dark:!border-gray-550 
          dark:hover:!border-gray-500`,
          variant: 'gray'
        }}
        // buttonIcon={<Book weight="bold" className="w-4 h-4 mt-0.5 mr-1" />}
        buttonText={clientState?.client_name || 'Loading...'}
        items={[
          [{ name: clientState?.client_name || '', selected: true }, { name: 'Private Library' }],
          [
            { name: 'Library Settings', icon: CogIcon },
            { name: 'Add Library', icon: PlusIcon },
            { name: 'Lock', icon: LockClosedIcon },
            { name: 'Hide', icon: EyeOffIcon }
          ]
        ]}
      />

      <div className="pt-1">
        <SidebarLink to="/overview">
          <Icon component={Planet} />
          Overview
        </SidebarLink>
        <SidebarLink to="content">
          <Icon component={CirclesFour} />
          Content
        </SidebarLink>
        <SidebarLink to="photos">
          <Icon component={PhotographIcon} />
          Photos
        </SidebarLink>

        {experimental ? (
          <SidebarLink to="debug">
            <Icon component={Code} />
            Debug
          </SidebarLink>
        ) : (
          <></>
        )}

        {/* <SidebarLink to="explorer">
          <Icon component={MonitorPlay} />
          Explorer
        </SidebarLink> */}
      </div>
      <div>
        <Heading>Locations</Heading>
        {locations?.map((location, index) => {
          return (
            <div key={index} className="flex flex-row items-center">
              <NavLink
                className="'relative w-full group'"
                to={{
                  pathname: `explorer/${location.id}`
                }}
              >
                {({ isActive }) => (
                  <span
                    className={clsx(
                      'max-w mb-[2px] text-gray-550 dark:text-gray-150 rounded px-2 py-1 flex flex-row flex-grow items-center hover:bg-gray-100 dark:hover:bg-gray-600 text-sm',
                      {
                        '!bg-primary !text-white hover:bg-primary dark:hover:bg-primary': isActive
                      }
                    )}
                  >
                    <div className="w-[18px] mr-2 -mt-0.5">
                      <FolderWhite className={clsx(!isActive && 'hidden')} />
                      <Folder className={clsx(isActive && 'hidden')} />
                    </div>
                    {location.name}
                    <div className="flex-grow" />
                  </span>
                )}
              </NavLink>
            </div>
          );
        })}

        <button
          onClick={() => {
            appPropsContext?.openDialog({ directory: true }).then((result) => {
              createLocation({ path: result });
            });
          }}
          className="w-full px-2 py-1.5 mt-1 text-xs font-bold text-center text-gray-400 dark:text-gray-500 border border-dashed rounded border-transparent cursor-normal border-gray-350 dark:border-gray-550 hover:dark:border-gray-500 transition"
        >
          Add Location
        </button>
      </div>
      <div>
        <Heading>Tags</Heading>
        <div className="mb-2">
          {tags.map((tag, index) => (
            <SidebarLink key={index} to={`tag/${tag.id}`} className="">
              <div
                className="w-[12px] h-[12px] rounded-full"
                style={{ backgroundColor: tag.color }}
              />
              <span className="ml-2 text-sm">{tag.name}</span>
            </SidebarLink>
          ))}
        </div>
      </div>
      <div className="flex-grow" />
      <RunningJobsWidget />
      {/* <div className="flex w-full">
      </div> */}
      <div className="mb-2">
        <NavLink to="/settings/general">
          {({ isActive }) => (
            <Button
              noPadding
              variant={isActive ? 'default' : 'default'}
              className={clsx(
                'px-[4px] mb-1'
                // isActive && '!bg-gray-550'
              )}
            >
              <CogIcon className="w-5 h-5" />
            </Button>
          )}
        </NavLink>
      </div>
    </div>
  );
};<|MERGE_RESOLUTION|>--- conflicted
+++ resolved
@@ -85,16 +85,8 @@
 
   return (
     <div className="flex flex-col flex-grow-0 flex-shrink-0 w-48 min-h-full px-3 overflow-x-hidden overflow-y-scroll border-r border-gray-100 no-scrollbar bg-gray-50 dark:bg-gray-850 dark:border-gray-600">
-<<<<<<< HEAD
-      {appPropsContext?.platform === 'macOS' || appPropsContext?.demoMode ? (
-        <>
-          <MacOSTrafficLights />
-        </>
-      ) : null}
-=======
       {appPropsContext?.platform === 'browser' ? <MacOSTrafficLights /> : null}
       {appPropsContext?.platform === 'macOS' ? <MacOSTrafficLightsSpace /> : null}
->>>>>>> 77a28883
 
       <Dropdown
         buttonProps={{
